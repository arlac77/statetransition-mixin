--- conflicted
+++ resolved
@@ -30,11 +30,7 @@
   "dependencies": {},
   "devDependencies": {
     "markdown-doctest": "^0.9.1",
-<<<<<<< HEAD
-    "nyc": "^11.7.3",
-=======
     "nyc": "^11.8.0",
->>>>>>> ad79f009
     "rollup": "^0.59.0",
     "semantic-release": "^15.4.1",
     "ava": "^0.25.0",
